--- conflicted
+++ resolved
@@ -12,16 +12,7 @@
       prepareCmd: "VERSION=${nextRelease.version} ./.release-scripts/prepare.sh"
       publishCmd: "VERSION=${nextRelease.version} CHANNEL=${nextRelease.channel} ./.release-scripts/publish.sh"
   - - '@semantic-release/github'
-<<<<<<< HEAD
-    - successComment: "This ${issue.pull_request ? 'pull request is included' : 'issue is resolved'} in version [${nextRelease.version}](${releases[0].url})"
-      releasedLabels: [ "released<%= nextRelease.channel ? ` in ${nextRelease.channel}` : '' %>" ]
-      assignees:
-        - jftanner
-=======
     - successComment: "This ${issue.pull_request ? 'pull request is included' : 'issue is resolved'} in version [${nextRelease.version}](../releases/tag/v${nextRelease.version})"
       releasedLabels: [ "released<%= nextRelease.channel ? ` in ${nextRelease.channel}` : '' %>" ]
       assignees:
-        - jftanner
-      assets:
-        - downloads/AmongUsCapture*.exe
->>>>>>> 6133c7e1
+        - jftanner